--- conflicted
+++ resolved
@@ -17,13 +17,8 @@
 // Provides access to available Google Container Engine versions in a zone for a given project.
 // https://www.terraform.io/docs/providers/google/d/google_container_engine_versions.html
 data "google_container_engine_versions" "on-prem" {
-<<<<<<< HEAD
-  location = "${var.zone}"
-  project = "${var.project}"
-=======
-  zone    = var.zone
-  project = var.project
->>>>>>> 11cfb7fb
+  location = var.zone
+  project  = var.project
 }
 
 // https://www.terraform.io/docs/providers/template/index.html
@@ -251,15 +246,9 @@
 // install pip and flask
 metadata_startup_script = data.template_file.web_init.rendered
 
-<<<<<<< HEAD
-  service_account {
-    scopes = ["storage-ro", "compute-rw"]
-  }
-=======
 service_account {
-scopes = ["storage-ro"]
-}
->>>>>>> 11cfb7fb
+  scopes = ["storage-ro", "compute-rw"]
+}
 
 depends_on = [
 google_storage_bucket.artifact_store,
