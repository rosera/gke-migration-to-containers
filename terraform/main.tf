/*
Copyright 2022 Google LLC

Licensed under the Apache License, Version 2.0 (the "License");
you may not use this file except in compliance with the License.
You may obtain a copy of the License at

    https://www.apache.org/licenses/LICENSE-2.0

Unless required by applicable law or agreed to in writing, software
distributed under the License is distributed on an "AS IS" BASIS,
WITHOUT WARRANTIES OR CONDITIONS OF ANY KIND, either express or implied.
See the License for the specific language governing permissions and
limitations under the License.
*/

// Provides access to available Google Container Engine versions in a zone for a given project.
// https://www.terraform.io/docs/providers/google/d/google_container_engine_versions.html
data "google_container_engine_versions" "on-prem" {
<<<<<<< HEAD
  zone    = var.zone
  project = var.project
=======
  location = var.zone
  project  = var.project
>>>>>>> b9642cb1
}

// https://www.terraform.io/docs/providers/template/index.html
// This block defines the startup script used to pull a container
// image from a private repo and install it as a systemd service.
data "template_file" "startup_script" {
  template = <<EOF
  #cloud-config

  users:
  - name: appuser
    uid: 2000

  write_files:
  - path: /etc/systemd/system/flaskservice.service
    permissions: 0644
    owner: root
    content: |
      [Unit]
      Description=Start the flaskservice
      Wants=gcr-online.target
      After=gcr-online.target

      [Service]
      Environment="HOME=/home/appuser"
      ExecStartPre=/usr/bin/docker-credential-gcr configure-docker
      ExecStart=/usr/bin/docker run --rm --name=flaskservice -p 8080:8080 gcr.io/$${project}/prime-flask:$${version}
      ExecStop=/usr/bin/docker stop flaskservice
      ExecStopPost=/usr/bin/docker rm flaskservice

  - path: /home/appuser/.docker/config.json
    permissions: 0644
    owner: appuser
    content: |
      {
        "auths": {},
        "credHelpers": {
                "asia.gcr.io": "gcr",
                "eu.gcr.io": "gcr",
                "gcr.io": "gcr",
                "staging-k8s.gcr.io": "gcr",
                "us.gcr.io": "gcr"
        }
      }

  - path: /home/appuser/start.sh
    permissions: 0755
    owner: appuser
    content: |
      #!/bin/env bash
      docker run --rm -d --name=appuser -p 8080:8080 gcr.io/$${project}/prime-flask:$${version}

  runcmd:
  - usermod -aG docker appuser
  - systemctl daemon-reload
  - systemctl start flaskservice.service
EOF

<<<<<<< HEAD
  vars {
    project = var.project
    version = var.version
=======

  vars = {
    project = var.project
    version = var.ver
>>>>>>> b9642cb1
  }
}

// https://www.terraform.io/docs/providers/google/r/compute_instance.html
// The ContainerOS deployment instance definition which will
// run the container instead of as the interpreted python code.
resource "google_compute_instance" "container_server" {
<<<<<<< HEAD
  name         = "cos-vm"
  machine_type = var.machine_type
  zone         = var.zone
  project      = var.project
=======
  name = "cos-vm"
  machine_type = var.machine_type
  zone = var.zone
  project = var.project
>>>>>>> b9642cb1

  tags = ["flask-web"]

  boot_disk {
    initialize_params {
      image = "cos-cloud/cos-stable"
    }
  }

<<<<<<< HEAD
  metadata {
=======
  metadata = {
>>>>>>> b9642cb1
    user-data = data.template_file.startup_script.rendered
  }

  //metadata_startup_script = "${data.template_file.startup_script.rendered}"
  network_interface {
    network = "default"
    access_config {
      // leave this block empty to get an automatically generated ephemeral
      // external IP
    }
  }

  service_account {
    scopes = ["storage-ro", "compute-rw"]
  }
}

// The Kubernetes Engine cluster used to deploy the application
# https://registry.terraform.io/providers/hashicorp/google/latest/docs/resources/container_cluster
resource "google_container_cluster" "prime_cluster" {
<<<<<<< HEAD
  name                     = var.cluster_name
  location                 = var.zone
  project                  = var.project
  remove_default_node_pool = true
  initial_node_count       = 1
}

resource "google_container_node_pool" "primary_preemptible_nodes" {
  name       = "my-node-pool"
  location   = var.zone
  cluster    = google_container_cluster.prime_cluster.name
  node_count = 1

  node_config {
    preemptible  = true
    machine_type = "e2-standard-2"

    # Google recommends custom service accounts that have cloud-platform scope and permissions granted via IAM Roles.
    oauth_scopes = [
      "https://www.googleapis.com/auth/cloud-platform"
    ]
  }
=======
  name = var.cluster_name
  zone = var.zone
  project = var.project
  min_master_version = data.google_container_engine_versions.on-prem.latest_master_version
  initial_node_count = 2
>>>>>>> b9642cb1
}

// Create a deployment manifest with the appropriate values
// https://www.terraform.io/docs/providers/template/d/file.html
data "template_file" "deployment_manifest" {
  template = <<EOF
  apiVersion: apps/v1
  kind: Deployment
  metadata:
    name: prime-server
    labels:
      app: prime-server
  spec:
    replicas: $${replicas}
    selector:
      matchLabels:
        app: prime-server
    template:
      metadata:
        labels:
          app: prime-server
      spec:
        containers:
        - name: prime-server
          image: gcr.io/$${project}/prime-flask:$${version}
          env:
          ports:
          - containerPort: 8080
            name: http
          livenessProbe:
            httpGet:
              path: /
              port: http
            initialDelaySeconds: 10
          readinessProbe:
            httpGet:
              path: /
              port: http
            initialDelaySeconds: 10
EOF

<<<<<<< HEAD
  vars {
    project  = var.project
    version  = var.version
    replicas = var.replicas
  }
=======

vars = {
project  = var.project
version  = var.ver
replicas = var.replicas
}
>>>>>>> b9642cb1
}

// Render the deployment manifest on the local filesystem using a null resource
// https://www.terraform.io/docs/provisioners/null_resource.html
resource "null_resource" "deployment_manifest" {
<<<<<<< HEAD
  triggers {
    template = data.template_file.deployment_manifest.rendered
  }

  provisioner "local-exec" {
    command = "echo \"${data.template_file.deployment_manifest.rendered}\" > ${path.module}/manifests/prime-server-deployment.yaml"
  }
=======
triggers = {
template = data.template_file.deployment_manifest.rendered
}
>>>>>>> b9642cb1

provisioner "local-exec" {
command = "echo \"${data.template_file.deployment_manifest.rendered}\" > ${path.module}/manifests/prime-server-deployment.yaml"
}
}

resource "null_resource" "local_config" {
provisioner "local-exec" {
command = "gcloud container clusters get-credentials prime-server-cluster --project ${var.project}"
}
depends_on = [google_container_cluster.prime_cluster]
}

// This bucket will hold the deployment artifact, the tar file containing the
// prime-server
//
resource "google_storage_bucket" "artifact_store" {
<<<<<<< HEAD
  name    = "${var.project}-vm-artifacts"
  project = var.project
  # force_destroy = true
=======
name    = "${var.project}-vm-artifacts"
project = var.project
# force_destroy = true
>>>>>>> b9642cb1
}

// https://www.terraform.io/docs/providers/google/r/storage_bucket_object.html
resource "google_storage_bucket_object" "artifact" {
<<<<<<< HEAD
  name   = "${var.version}/flask-prime.tgz"
  source = "../build/flask-prime.tgz"
  bucket = google_storage_bucket.artifact_store.name
  // TODO: ignore lifecycle something so old versions don't get deleted
}

data "template_file" "web_init" {
  template = file("${path.module}/web-init.sh.tmpl")
  vars {
    bucket  = "${var.project}-vm-artifacts"
    version = var.version
  }
=======
name   = "${var.ver}/flask-prime.tgz"
source = "../build/flask-prime.tgz"
bucket = google_storage_bucket.artifact_store.name
// TODO: ignore lifecycle something so old versions don't get deleted
}

data "template_file" "web_init" {
template = file("${path.module}/web-init.sh.tmpl")
vars = {
bucket  = "${var.project}-vm-artifacts"
version = var.ver
}
>>>>>>> b9642cb1
}

// https://www.terraform.io/docs/providers/google/r/compute_instance.html
resource "google_compute_instance" "web_server" {
<<<<<<< HEAD
  project      = var.project
  name         = "vm-webserver"
  machine_type = var.machine_type
  zone         = var.zone

  tags = ["flask-web"]

  boot_disk {
    initialize_params {
      image = "debian-cloud/debian-10"
    }
  }
=======
project      = var.project
name         = "vm-webserver"
machine_type = var.machine_type
zone         = var.zone

tags = ["flask-web"]

boot_disk {
initialize_params {
image = "debian-cloud/debian-10"
}
}
>>>>>>> b9642cb1

network_interface {
network = "default"
access_config {
// leave this block empty to get an automatically generated ephemeral
// external IP
}
}

<<<<<<< HEAD
  // install pip and flask
  metadata_startup_script = data.template_file.web_init.rendered
=======
// install pip and flask
metadata_startup_script = data.template_file.web_init.rendered
>>>>>>> b9642cb1

service_account {
  scopes = ["storage-ro", "compute-rw"]
}

depends_on = [
google_storage_bucket.artifact_store,
google_storage_bucket_object.artifact,
]
}

// https://www.terraform.io/docs/providers/google/r/compute_firewall.html
resource "google_compute_firewall" "flask_web" {
<<<<<<< HEAD
  name    = "flask-web"
  network = "default"
  project = var.project
  allow {
    protocol = "tcp"
    ports    = ["8080"]
  }
=======
name    = "flask-web"
network = "default"
project = var.project
allow {
protocol = "tcp"
ports    = ["8080"]
}
>>>>>>> b9642cb1

source_ranges = ["0.0.0.0/0"]
source_tags   = ["flask-web"]
}<|MERGE_RESOLUTION|>--- conflicted
+++ resolved
@@ -17,13 +17,8 @@
 // Provides access to available Google Container Engine versions in a zone for a given project.
 // https://www.terraform.io/docs/providers/google/d/google_container_engine_versions.html
 data "google_container_engine_versions" "on-prem" {
-<<<<<<< HEAD
-  zone    = var.zone
-  project = var.project
-=======
   location = var.zone
   project  = var.project
->>>>>>> b9642cb1
 }
 
 // https://www.terraform.io/docs/providers/template/index.html
@@ -82,16 +77,10 @@
   - systemctl start flaskservice.service
 EOF
 
-<<<<<<< HEAD
+
   vars {
     project = var.project
     version = var.version
-=======
-
-  vars = {
-    project = var.project
-    version = var.ver
->>>>>>> b9642cb1
   }
 }
 
@@ -99,17 +88,10 @@
 // The ContainerOS deployment instance definition which will
 // run the container instead of as the interpreted python code.
 resource "google_compute_instance" "container_server" {
-<<<<<<< HEAD
   name         = "cos-vm"
   machine_type = var.machine_type
   zone         = var.zone
   project      = var.project
-=======
-  name = "cos-vm"
-  machine_type = var.machine_type
-  zone = var.zone
-  project = var.project
->>>>>>> b9642cb1
 
   tags = ["flask-web"]
 
@@ -119,11 +101,7 @@
     }
   }
 
-<<<<<<< HEAD
   metadata {
-=======
-  metadata = {
->>>>>>> b9642cb1
     user-data = data.template_file.startup_script.rendered
   }
 
@@ -144,7 +122,6 @@
 // The Kubernetes Engine cluster used to deploy the application
 # https://registry.terraform.io/providers/hashicorp/google/latest/docs/resources/container_cluster
 resource "google_container_cluster" "prime_cluster" {
-<<<<<<< HEAD
   name                     = var.cluster_name
   location                 = var.zone
   project                  = var.project
@@ -167,13 +144,6 @@
       "https://www.googleapis.com/auth/cloud-platform"
     ]
   }
-=======
-  name = var.cluster_name
-  zone = var.zone
-  project = var.project
-  min_master_version = data.google_container_engine_versions.on-prem.latest_master_version
-  initial_node_count = 2
->>>>>>> b9642cb1
 }
 
 // Create a deployment manifest with the appropriate values
@@ -215,26 +185,18 @@
             initialDelaySeconds: 10
 EOF
 
-<<<<<<< HEAD
   vars {
     project  = var.project
     version  = var.version
     replicas = var.replicas
   }
-=======
-
-vars = {
-project  = var.project
-version  = var.ver
-replicas = var.replicas
-}
->>>>>>> b9642cb1
+
 }
 
 // Render the deployment manifest on the local filesystem using a null resource
 // https://www.terraform.io/docs/provisioners/null_resource.html
 resource "null_resource" "deployment_manifest" {
-<<<<<<< HEAD
+
   triggers {
     template = data.template_file.deployment_manifest.rendered
   }
@@ -242,11 +204,7 @@
   provisioner "local-exec" {
     command = "echo \"${data.template_file.deployment_manifest.rendered}\" > ${path.module}/manifests/prime-server-deployment.yaml"
   }
-=======
-triggers = {
-template = data.template_file.deployment_manifest.rendered
-}
->>>>>>> b9642cb1
+
 
 provisioner "local-exec" {
 command = "echo \"${data.template_file.deployment_manifest.rendered}\" > ${path.module}/manifests/prime-server-deployment.yaml"
@@ -264,20 +222,13 @@
 // prime-server
 //
 resource "google_storage_bucket" "artifact_store" {
-<<<<<<< HEAD
   name    = "${var.project}-vm-artifacts"
   project = var.project
   # force_destroy = true
-=======
-name    = "${var.project}-vm-artifacts"
-project = var.project
-# force_destroy = true
->>>>>>> b9642cb1
 }
 
 // https://www.terraform.io/docs/providers/google/r/storage_bucket_object.html
 resource "google_storage_bucket_object" "artifact" {
-<<<<<<< HEAD
   name   = "${var.version}/flask-prime.tgz"
   source = "../build/flask-prime.tgz"
   bucket = google_storage_bucket.artifact_store.name
@@ -290,25 +241,10 @@
     bucket  = "${var.project}-vm-artifacts"
     version = var.version
   }
-=======
-name   = "${var.ver}/flask-prime.tgz"
-source = "../build/flask-prime.tgz"
-bucket = google_storage_bucket.artifact_store.name
-// TODO: ignore lifecycle something so old versions don't get deleted
-}
-
-data "template_file" "web_init" {
-template = file("${path.module}/web-init.sh.tmpl")
-vars = {
-bucket  = "${var.project}-vm-artifacts"
-version = var.ver
-}
->>>>>>> b9642cb1
 }
 
 // https://www.terraform.io/docs/providers/google/r/compute_instance.html
 resource "google_compute_instance" "web_server" {
-<<<<<<< HEAD
   project      = var.project
   name         = "vm-webserver"
   machine_type = var.machine_type
@@ -321,20 +257,6 @@
       image = "debian-cloud/debian-10"
     }
   }
-=======
-project      = var.project
-name         = "vm-webserver"
-machine_type = var.machine_type
-zone         = var.zone
-
-tags = ["flask-web"]
-
-boot_disk {
-initialize_params {
-image = "debian-cloud/debian-10"
-}
-}
->>>>>>> b9642cb1
 
 network_interface {
 network = "default"
@@ -344,13 +266,10 @@
 }
 }
 
-<<<<<<< HEAD
+
   // install pip and flask
   metadata_startup_script = data.template_file.web_init.rendered
-=======
-// install pip and flask
-metadata_startup_script = data.template_file.web_init.rendered
->>>>>>> b9642cb1
+
 
 service_account {
   scopes = ["storage-ro", "compute-rw"]
@@ -364,7 +283,6 @@
 
 // https://www.terraform.io/docs/providers/google/r/compute_firewall.html
 resource "google_compute_firewall" "flask_web" {
-<<<<<<< HEAD
   name    = "flask-web"
   network = "default"
   project = var.project
@@ -372,15 +290,6 @@
     protocol = "tcp"
     ports    = ["8080"]
   }
-=======
-name    = "flask-web"
-network = "default"
-project = var.project
-allow {
-protocol = "tcp"
-ports    = ["8080"]
-}
->>>>>>> b9642cb1
 
 source_ranges = ["0.0.0.0/0"]
 source_tags   = ["flask-web"]
