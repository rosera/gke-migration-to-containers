/*
Copyright 2022 Google LLC

Licensed under the Apache License, Version 2.0 (the "License");
you may not use this file except in compliance with the License.
You may obtain a copy of the License at

    https://www.apache.org/licenses/LICENSE-2.0

Unless required by applicable law or agreed to in writing, software
distributed under the License is distributed on an "AS IS" BASIS,
WITHOUT WARRANTIES OR CONDITIONS OF ANY KIND, either express or implied.
See the License for the specific language governing permissions and
limitations under the License.
*/

// variables.tf - this is where all variables are defined.  The user must
// provide these for any invocation of `terraform plan`, `apply`, or `destroy`.

variable "cluster_name" {
  description = "The Kubernetes Engine cluster name"
  default     = "prime-server-cluster"
}

variable "machine_type" {
  default = "f1-micro"
}

variable "project" {
  type = string
}

variable "replicas" {
  description = "Number of prime server replicas to create"
  default     = "1"
}

<<<<<<< HEAD
variable "version" {
=======
variable "ver" {
>>>>>>> b9642cb1
  type = string
}

variable "zone" {
  type = string
}<|MERGE_RESOLUTION|>--- conflicted
+++ resolved
@@ -35,11 +35,7 @@
   default     = "1"
 }
 
-<<<<<<< HEAD
 variable "version" {
-=======
-variable "ver" {
->>>>>>> b9642cb1
   type = string
 }
 
